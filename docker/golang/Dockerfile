--- conflicted
+++ resolved
@@ -1,12 +1,7 @@
 FROM debian:buster
 
-<<<<<<< HEAD
-# Note: we used to use `golang:buster` here... however it provides go 1.20.x, while we use 1.22+
-# Upgrade to `golang:bullseye` doesn't work - it incopatible with ubuntu 18.04 (GLIBC version issues).
-=======
 # Note: we used `golang:buster` here... however it provides go 1.20.x, while we upgraded to 1.22+
 # Migration to `golang:bullseye` doesn't work - it incopatible with ubuntu 18.04 (GLIBC version issues).
->>>>>>> 0baaa58e
 # So, install it manually:
 
 ENV DEBIAN_FRONTEND noninteractive
@@ -27,21 +22,10 @@
 ENV PATH $GOPATH/bin:/usr/local/go/bin:$PATH
 
 RUN mkdir -p "$GOPATH/src" "$GOPATH/bin" && chmod -R 777 "$GOPATH"
-<<<<<<< HEAD
-=======
-
-RUN wget https://github.com/Kitware/CMake/releases/download/v3.31.0/cmake-3.31.0-linux-x86_64.tar.gz && \
-    tar xf cmake-3.31.0-linux-x86_64.tar.gz -C /usr --strip-components=1
->>>>>>> 0baaa58e
 
 COPY submodules/ tmp/
 
 RUN cd tmp/brotli && \
     mkdir out && cd out && \
-<<<<<<< HEAD
     ../configure-cmake --disable-debug && \
-    make -j`nproc --ignore=2` && make install
-=======
-    cmake .. && \
-    make && make install
->>>>>>> 0baaa58e
+    make -j`nproc --ignore=2` && make install